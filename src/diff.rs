--- conflicted
+++ resolved
@@ -108,19 +108,10 @@
   NewlyUnselected,
 }
 
-<<<<<<< HEAD
-impl PkgSelectionStatus {
-  fn from_pkgs_name(
-    name: &str,
-    before: &HashSet<String>,
-    after: &HashSet<String>,
-  ) -> Self {
-    match (before.contains(name), after.contains(name)) {
-=======
+
 impl DerivationSelectionStatus {
   fn from_names(name: &str, old: &HashSet<&str>, new: &HashSet<&str>) -> Self {
     match (old.contains(name), new.contains(name)) {
->>>>>>> 5332265d
       (true, true) => Self::Selected,
       (true, false) => Self::NewlyUnselected,
       (false, true) => Self::NewlySelected,
@@ -152,7 +143,6 @@
 ) -> Result<usize> {
   let connection = store::connect()?;
 
-<<<<<<< HEAD
   let paths_old = connection
     .query_dependents(path_old)
     .with_context(|| {
@@ -178,51 +168,8 @@
     })?
     .map(|(_, path)| path);
 
-  let system_pkgs_old = connection
-    .query_packages(path_old)
-=======
-  let paths_old = connection.query_dependents(path_old).with_context(|| {
-    format!(
-      "failed to query dependencies of path '{path}'",
-      path = path_old.display()
-    )
-  })?;
-  log::info!(
-    "found {count} paths in old closure",
-    count = paths_old.len(),
-  );
-
-  let paths_new = connection.query_dependents(path_new).with_context(|| {
-    format!(
-      "failed to query dependencies of path '{path}'",
-      path = path_new.display()
-    )
-  })?;
-  log::info!(
-    "found {count} paths in new closure",
-    count = paths_new.len(),
-  );
-
   let system_derivations_old = connection
     .query_system_derivations(path_old)
->>>>>>> 5332265d
-    .with_context(|| {
-      format!(
-        "failed to query system derivations of path '{path}",
-        path = path_old.display()
-      )
-<<<<<<< HEAD
-    })?
-    .map(|(_, path)| path);
-
-  let system_pkgs_new = connection
-    .query_packages(path_new)
-=======
-    })?;
-
-  let system_derivations_new = connection
-    .query_system_derivations(path_new)
->>>>>>> 5332265d
     .with_context(|| {
       format!(
         "failed to query system derivations of path '{path}",
@@ -231,14 +178,20 @@
     })?
     .map(|(_, path)| path);
 
-<<<<<<< HEAD
+  let system_derivations_new = connection
+    .query_system_derivations(path_new)
+    .with_context(|| {
+      format!(
+        "failed to query system derivations of path '{path}",
+        path = path_old.display()
+      )
+    })?
+    .map(|(_, path)| path);
+  
   log::info!(
     "found {count}+ packages in new closure",
     count = paths_new.size_hint().0,
   );
-=======
-  drop(connection);
->>>>>>> 5332265d
 
   writeln!(
     writer,
@@ -257,17 +210,10 @@
 
   Ok(write_packages_diffln(
     writer,
-<<<<<<< HEAD
     paths_old,
     paths_new,
-    system_pkgs_old,
-    system_pkgs_new,
-=======
-    paths_old.iter().map(|(_, path)| path),
-    paths_new.iter().map(|(_, path)| path),
-    system_derivations_old.iter().map(|(_, path)| path),
-    system_derivations_new.iter().map(|(_, path)| path),
->>>>>>> 5332265d
+    system_derivations_old,
+    system_derivations_new,
   )?)
 }
 
@@ -333,19 +279,11 @@
 ) -> Result<usize, fmt::Error> {
   let mut paths = HashMap::<String, Diff<Vec<Version>>>::new();
 
-<<<<<<< HEAD
   // collect the names of old and new system packages
-  let system_pkgs_old: HashSet<String> = system_paths_old
+  let system_derivations_old: HashSet<String> = system_paths_old
     .filter_map(|path| {
       match path.parse_name_and_version() {
         Ok((name, _)) => Some(name.into()),
-=======
-  let system_derivations_old: HashSet<&str> = system_paths_old
-    .map(|path| path.parse_name_and_version())
-    .filter_map(|res| {
-      match res {
-        Ok((name, _)) => Some(name),
->>>>>>> 5332265d
         Err(error) => {
           log::warn!("error parsing old system path name and version: {error}");
           None
@@ -353,19 +291,11 @@
       }
     })
     .collect();
-<<<<<<< HEAD
-  let system_pkgs_new: HashSet<String> = system_paths_new
+
+  let system_derivations_new: HashSet<String> = system_paths_new
     .filter_map(|path| {
       match path.parse_name_and_version() {
         Ok((name, _)) => Some(name.into()),
-=======
-
-  let system_derivations_new: HashSet<&str> = system_paths_new
-    .map(|path| path.parse_name_and_version())
-    .filter_map(|res| {
-      match res {
-        Ok((name, _)) => Some(name),
->>>>>>> 5332265d
         Err(error) => {
           log::warn!("error parsing new system path name and version: {error}");
           None
@@ -456,17 +386,10 @@
         },
       };
 
-<<<<<<< HEAD
-      let selection = PkgSelectionStatus::from_pkgs_name(
+      let selection = DerivationSelectionStatus::from_names(
         &name,
-        &system_pkgs_old,
-        &system_pkgs_new,
-=======
-      let selection = DerivationSelectionStatus::from_names(
-        name,
         &system_derivations_old,
         &system_derivations_new,
->>>>>>> 5332265d
       );
 
       Some((name, versions, status, selection))
